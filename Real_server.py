import socket
import threading
from typing import Dict, Set, Optional

class ChatRoom:
<<<<<<< HEAD
    def __init__(self, room_id):
        self.room_id = room_id
        self.members = set()  # set of (username, conn)
        self.history = []     # list of (username, message)

    def join(self, username, conn):
        self.members.add((username, conn))
        msg = f"[ChatRoom {self.room_id}] You joined chat room {self.room_id}!\n"
        if self.history:
            msg += f"[ChatRoom {self.room_id}] Previous messages:\n"
            for user, m in self.history:
                msg += f"{user}: {m}\n"
        else:
            msg += f"[ChatRoom {self.room_id}] No previous messages.\n"
        msg += "Type your messages. Type /leave to exit the chat room.\n"
        conn.sendall(msg.encode())

    def broadcast(self, sender, message):
        if not message.strip():
            return  # Ignore empty messages
        self.history.append((sender, message))
        for user, conn in list(self.members):
            try:
                if user != sender:
                    conn.sendall(f"[{self.room_id}] {sender}: {message}\n".encode())
            except Exception:
                pass

    def remove(self, username, conn):
        self.members.discard((username, conn))
=======
    def __init__(self):
        self.members: Set[str] = set()
>>>>>>> 799da9eb

    def join(self, username: str, conn: socket.socket):
        self.members.add(username)
        conn.sendall(b"[ChatRoom] You joined the chat room!\n")

class PrivateRoom:
    """Logical placeholder, real routing is handled by Server via partner mapping."""
    def __init__(self):
        self.members: Set[str] = set()

    def join(self, username: str, conn: socket.socket):
        self.members.add(username)
        conn.sendall(b"[PrivateRoom] You entered private messaging mode.\n")

class Server:
    def __init__(self, host: str = "0.0.0.0", port: int = 65432):
        self.host = host
        self.port = port

        # Connections and users
        self.lock = threading.Lock()
        self.server = socket.socket(socket.AF_INET, socket.SOCK_STREAM)
        self.server.setsockopt(socket.SOL_SOCKET, socket.SO_REUSEADDR, 1)
        self.server.bind((self.host, self.port))
        self.server.listen()

        # State
        self.addr_clients: Set[tuple] = set()
        self.usernames: Set[str] = set()
        self.conn_by_user: Dict[str, socket.socket] = {}
        self.user_by_conn: Dict[socket.socket, str] = {}
        self.private_partner: Dict[str, Optional[str]] = {}  # user -> partner or None
        self.mode_by_user: Dict[str, str] = {}  # "menu" | "chatroom" | "private"

        # Rooms
        self.chat_room = ChatRoom()
        self.private_room = PrivateRoom()

        print(f"Server listening on {self.host}:{self.port}")
        print("Type 'exit' and press Enter to stop the server.")

    def start(self):
        threading.Thread(target=self.wait_for_exit, daemon=True).start()
        try:
            while True:
                conn, addr = self.server.accept()
                threading.Thread(target=self.handle_client, args=(conn, addr), daemon=True).start()
        except KeyboardInterrupt:
            print("\nServer shutting down.")
        finally:
            self.server.close()

    def handle_client(self, conn: socket.socket, addr):
        username = None
        try:
            conn.sendall(b"Welcome! Please enter a username: ")
            # Pick unique username
            while True:
                username = conn.recv(1024).decode(errors="ignore").strip()
                if not username:
                    conn.sendall(b"Username cannot be empty. Try again: ")
                    continue
                with self.lock:
                    if username in self.usernames:
                        conn.sendall(b"Username already taken. Try another: ")
                    else:
                        self.usernames.add(username)
                        self.conn_by_user[username] = conn
                        self.user_by_conn[conn] = username
                        self.private_partner[username] = None
                        self.mode_by_user[username] = "menu"
                        break

            with self.lock:
                self.addr_clients.add(addr)
                print(f"[JOIN] {addr} as {username} connected. Total: {len(self.addr_clients)}")

            # Main interaction loop
            while True:
<<<<<<< HEAD
                menu = ("\nOptions:\n"
                        "1. Join chat room\n"
                        "2. Private messages\n"
                        "3. List online users\n"
                        "4. Exit\n")
                conn.sendall(menu.encode())
                conn.sendall(b"Enter option (1, 2, 3, or 4): ")
                option = conn.recv(1024).decode().strip()
                if option == '1':
                    conn.sendall(b"Enter chat room number (1-4): ")
                    room_choice = conn.recv(1024).decode().strip()
                    if room_choice in self.chat_rooms:
                        room = self.chat_rooms[room_choice]
                        room.join(username, conn)
                        self.handle_chat_room(username, conn, room)
                    else:
                        conn.sendall(b"Invalid room number.\n")
                elif option == '2':
                    self.private_room.join(username, conn)
                    # For now, just acknowledge and return to menu
                elif option == '3':
                    with self.lock:
                        user_list = ', '.join(self.usernames) if self.usernames else 'No users online.'
                    conn.sendall(f"[Server] Online users: {user_list}\n".encode())
                elif option == '4':
                    conn.sendall(b"Goodbye!\n")
=======
                mode = self.mode_by_user.get(username, "menu")
                if mode == "menu":
                    self.send_menu(conn)
                    option = self.recv_line(conn)
                    if option == "1":
                        self.chat_room.join(username, conn)
                        self.mode_by_user[username] = "chatroom"
                        conn.sendall(b"[ChatRoom] Type your messages. Use /menu to return.\n")
                    elif option == "2":
                        self.private_room.join(username, conn)
                        self.mode_by_user[username] = "private"
                        self.handle_private_selection(username, conn)
                    elif option == "3":
                        self.start_text_adventure(conn)
                        # After game ends, return to menu
                        self.mode_by_user[username] = "menu"
                    else:
                        conn.sendall(b"Invalid option. Please enter 1, 2, or 3.\n")
                        continue

                # Data loop for chat modes
                data = conn.recv(1024)
                if not data:
>>>>>>> 799da9eb
                    break
                msg = data.decode(errors="ignore").rstrip("\n")

                # Commands from any mode
                if msg == "/menu":
                    self.leave_private_if_any(username)
                    self.mode_by_user[username] = "menu"
                    continue

                if self.mode_by_user.get(username) == "chatroom":
                    # Simple echo to sender for now
                    conn.sendall(f"[You in ChatRoom] {msg}\n".encode())

                elif self.mode_by_user.get(username) == "private":
                    partner = self.private_partner.get(username)
                    if partner is None:
                        # Not paired yet, try to (user could type recipient name directly)
                        self.handle_private_selection(username, conn, typed_candidate=msg)
                        continue
                    # Forward to partner if still online
                    with self.lock:
                        pconn = self.conn_by_user.get(partner)
                    if pconn:
                        pconn.sendall(f"[Private] {username}: {msg}\n".encode())
                        # Optional echo back to sender
                        conn.sendall(f"[Private -> {partner}] {msg}\n".encode())
                    else:
                        conn.sendall(b"[Private] Partner went offline. Returning to menu.\n")
                        self.leave_private_if_any(username)
                        self.mode_by_user[username] = "menu"

        except Exception as e:
            print(f"[ERROR] {addr}: {e}")
        finally:
            with self.lock:
                if username:
                    self.leave_private_if_any(username)
                    self.usernames.discard(username)
                    self.conn_by_user.pop(username, None)
                    self.mode_by_user.pop(username, None)
                    self.private_partner.pop(username, None)
                    self.user_by_conn.pop(conn, None)
                self.addr_clients.discard(addr)
                print(f"[LEAVE] {addr} disconnected. Total: {len(self.addr_clients)}")
            try:
                conn.close()
            except Exception:
                pass

<<<<<<< HEAD
    def handle_chat_room(self, username, conn, room):
        try:
            # Always send the prompt after joining and after each message
            first = True
            while True:
                if first:
                    conn.sendall(f"[{room.room_id}] You: ".encode())
                    first = False
                data = conn.recv(1024)
                if not data:
                    break
                msg = data.decode().strip()
                if not msg:
                    # Do nothing, do not re-send the prompt
                    continue  # Ignore empty input, prompt remains unchanged
                if msg.lower() == '/leave':
                    conn.sendall(b"[ChatRoom] Leaving chat room.\n")
                    break
                room.broadcast(username, msg)
                conn.sendall(f"[{room.room_id}] You: ".encode())
        except Exception:
            pass
        finally:
            room.remove(username, conn)
    #postboned for now
    def start_text_adventure(self, username, conn):
=======
    def send_menu(self, conn: socket.socket):
        menu = (
            "\nOptions:\n"
            "1. Join chat room\n"
            "2. Private messages\n"
            "3. Play Text Adventure\n"
            "Enter option (1, 2, or 3): "
        )
        conn.sendall(menu.encode())

    def handle_private_selection(self, username: str, conn: socket.socket, typed_candidate: Optional[str] = None):
        """List users, pick a recipient, pair both, then stay in private mode.
           User can leave with /exit or /menu."""
        while True:
            # Build list of available users
            with self.lock:
                candidates = sorted([u for u in self.usernames if u != username and self.conn_by_user.get(u)])
            if not candidates:
                conn.sendall(b"[Private] No other users online. Returning to menu.\n")
                self.mode_by_user[username] = "menu"
                return

            # If the method was reentered with a typed candidate, try it
            if typed_candidate:
                choice = typed_candidate
                typed_candidate = None
            else:
                conn.sendall(f"[Private] Online users: {', '.join(candidates)}\n".encode())
                conn.sendall(b"[Private] Enter recipient username (or /menu to go back): ")
                choice = self.recv_line(conn)

            if choice == "/menu":
                self.mode_by_user[username] = "menu"
                return
            if choice == "/exit":
                self.mode_by_user[username] = "menu"
                return

            # Validate choice
            with self.lock:
                if choice in candidates and self.conn_by_user.get(choice):
                    # Pair both sides
                    self.private_partner[username] = choice
                    self.private_partner[choice] = username
                    conn.sendall(f"[Private] You are now chatting with {choice}. Type /menu to leave.\n".encode())
                    partner_conn = self.conn_by_user.get(choice)
                    if partner_conn:
                        partner_conn.sendall(f"[Private] You are now chatting with {username}. Type /menu to leave.\n".encode())
                    return
                else:
                    conn.sendall(b"[Private] Invalid or unavailable user. Try again.\n")

    def leave_private_if_any(self, username: str):
        """Remove private pairing both ways if present."""
        with self.lock:
            partner = self.private_partner.get(username)
            if partner:
                self.private_partner[username] = None
                # Only clear reciprocal mapping if it points back
                if self.private_partner.get(partner) == username:
                    self.private_partner[partner] = None
                pconn = self.conn_by_user.get(partner)
                if pconn:
                    try:
                        pconn.sendall(f"[Private] {username} left the private chat.\n".encode())
                    except Exception:
                        pass

    def recv_line(self, conn: socket.socket) -> str:
        data = conn.recv(1024)
        if not data:
            return ""
        return data.decode(errors="ignore").strip()

    def start_text_adventure(self, conn: socket.socket):
>>>>>>> 799da9eb
        import subprocess
        conn.sendall(b"[TextAdventure] Starting game...\n")
        try:
            proc = subprocess.Popen(
                ["python3", "FunGames/TextAdventure.py"],
                stdout=subprocess.PIPE,
                stderr=subprocess.STDOUT,
                cwd=".",
                text=True
            )
            for line in proc.stdout:
                conn.sendall(line.encode())
            proc.wait()
            conn.sendall(b"[TextAdventure] Game ended.\n")
        except Exception as e:
            conn.sendall(f"[TextAdventure] Error: {e}\n".encode())

    def wait_for_exit(self):
        while True:
            cmd = input()
            if cmd.strip().lower() == "exit":
                print("Exiting server...")
                import os; os._exit(0)

if __name__ == "__main__":
    server = Server()
    server.start()<|MERGE_RESOLUTION|>--- conflicted
+++ resolved
@@ -1,9 +1,9 @@
 import socket
 import threading
 from typing import Dict, Set, Optional
+import subprocess
 
 class ChatRoom:
-<<<<<<< HEAD
     def __init__(self, room_id):
         self.room_id = room_id
         self.members = set()  # set of (username, conn)
@@ -34,10 +34,6 @@
 
     def remove(self, username, conn):
         self.members.discard((username, conn))
-=======
-    def __init__(self):
-        self.members: Set[str] = set()
->>>>>>> 799da9eb
 
     def join(self, username: str, conn: socket.socket):
         self.members.add(username)
@@ -117,7 +113,6 @@
 
             # Main interaction loop
             while True:
-<<<<<<< HEAD
                 menu = ("\nOptions:\n"
                         "1. Join chat room\n"
                         "2. Private messages\n"
@@ -137,52 +132,6 @@
                         conn.sendall(b"Invalid room number.\n")
                 elif option == '2':
                     self.private_room.join(username, conn)
-                    # For now, just acknowledge and return to menu
-                elif option == '3':
-                    with self.lock:
-                        user_list = ', '.join(self.usernames) if self.usernames else 'No users online.'
-                    conn.sendall(f"[Server] Online users: {user_list}\n".encode())
-                elif option == '4':
-                    conn.sendall(b"Goodbye!\n")
-=======
-                mode = self.mode_by_user.get(username, "menu")
-                if mode == "menu":
-                    self.send_menu(conn)
-                    option = self.recv_line(conn)
-                    if option == "1":
-                        self.chat_room.join(username, conn)
-                        self.mode_by_user[username] = "chatroom"
-                        conn.sendall(b"[ChatRoom] Type your messages. Use /menu to return.\n")
-                    elif option == "2":
-                        self.private_room.join(username, conn)
-                        self.mode_by_user[username] = "private"
-                        self.handle_private_selection(username, conn)
-                    elif option == "3":
-                        self.start_text_adventure(conn)
-                        # After game ends, return to menu
-                        self.mode_by_user[username] = "menu"
-                    else:
-                        conn.sendall(b"Invalid option. Please enter 1, 2, or 3.\n")
-                        continue
-
-                # Data loop for chat modes
-                data = conn.recv(1024)
-                if not data:
->>>>>>> 799da9eb
-                    break
-                msg = data.decode(errors="ignore").rstrip("\n")
-
-                # Commands from any mode
-                if msg == "/menu":
-                    self.leave_private_if_any(username)
-                    self.mode_by_user[username] = "menu"
-                    continue
-
-                if self.mode_by_user.get(username) == "chatroom":
-                    # Simple echo to sender for now
-                    conn.sendall(f"[You in ChatRoom] {msg}\n".encode())
-
-                elif self.mode_by_user.get(username) == "private":
                     partner = self.private_partner.get(username)
                     if partner is None:
                         # Not paired yet, try to (user could type recipient name directly)
@@ -198,7 +147,6 @@
                     else:
                         conn.sendall(b"[Private] Partner went offline. Returning to menu.\n")
                         self.leave_private_if_any(username)
-                        self.mode_by_user[username] = "menu"
 
         except Exception as e:
             print(f"[ERROR] {addr}: {e}")
@@ -218,7 +166,6 @@
             except Exception:
                 pass
 
-<<<<<<< HEAD
     def handle_chat_room(self, username, conn, room):
         try:
             # Always send the prompt after joining and after each message
@@ -243,18 +190,6 @@
             pass
         finally:
             room.remove(username, conn)
-    #postboned for now
-    def start_text_adventure(self, username, conn):
-=======
-    def send_menu(self, conn: socket.socket):
-        menu = (
-            "\nOptions:\n"
-            "1. Join chat room\n"
-            "2. Private messages\n"
-            "3. Play Text Adventure\n"
-            "Enter option (1, 2, or 3): "
-        )
-        conn.sendall(menu.encode())
 
     def handle_private_selection(self, username: str, conn: socket.socket, typed_candidate: Optional[str] = None):
         """List users, pick a recipient, pair both, then stay in private mode.
@@ -320,9 +255,9 @@
             return ""
         return data.decode(errors="ignore").strip()
 
+        #postboned for now  
     def start_text_adventure(self, conn: socket.socket):
->>>>>>> 799da9eb
-        import subprocess
+        
         conn.sendall(b"[TextAdventure] Starting game...\n")
         try:
             proc = subprocess.Popen(
