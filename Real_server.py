--- conflicted
+++ resolved
@@ -2,7 +2,6 @@
 import threading
 
 class ChatRoom:
-<<<<<<< HEAD
     def __init__(self, room_id):
         self.room_id = room_id
         self.members = set()  # set of (username, conn)
@@ -34,13 +33,7 @@
 
     def remove(self, username, conn):
         self.members.discard((username, conn))
-=======
-    def __init__(self):
-        self.members = set()
-    def join(self, username, conn):
-        self.members.add(username)
-        conn.sendall(b"[ChatRoom] You joined the chat room!\n")
->>>>>>> 15429d23
+
 
 class PrivateRoom:
     def __init__(self):
@@ -94,7 +87,6 @@
             with self.lock:
                 self.clients.add(addr)
                 print(f"[JOIN] {addr} as {username} connected. Total: {len(self.clients)}")
-<<<<<<< HEAD
             while True:
                 menu = ("\nOptions:\n"
                         "1. Join chat room\n"
@@ -116,37 +108,16 @@
                 elif option == '2':
                     self.private_room.join(username, conn)
                     # For now, just acknowledge and return to menu
-=======
-            # Option selection loop: stays connected and keeps prompting until valid option is chosen
-            joined = False
-            while not joined:
-                conn.sendall(b"\nOptions:\n1. Join chat room\n2. Private messages\n3. List online users\nEnter option (1, 2, or 3): ")
-                option = conn.recv(1024).decode().strip()
-                if option == '1':
-                    self.chat_room.join(username, conn)
-                    joined = True
-                elif option == '2':
-                    self.private_room.join(username, conn)
-                    joined = True
->>>>>>> 15429d23
+
                 elif option == '3':
                     with self.lock:
                         user_list = ', '.join(self.usernames) if self.usernames else 'No users online.'
                     conn.sendall(f"[Server] Online users: {user_list}\n".encode())
-<<<<<<< HEAD
                 elif option == '4':
                     conn.sendall(b"Goodbye!\n")
                     break
                 else:
                     conn.sendall(b"Invalid option. Please enter 1, 2, 3, or 4.\n")
-=======
-
-                else:
-                    conn.sendall(b"Invalid option. Please enter 1, 2, or 3.\n")
-            # After joining, keep connection open for further logic (not implemented)
-            # Only echo if not in Text Adventure mode (handled inside start_text_adventure)
-            # (No-op here for now)
->>>>>>> 15429d23
         except Exception as e:
             print(f"[ERROR] {addr}: {e}")
         finally:
@@ -157,7 +128,6 @@
                 print(f"[LEAVE] {addr} disconnected. Total: {len(self.clients)}")
             conn.close()
 
-<<<<<<< HEAD
     def handle_chat_room(self, username, conn, room):
         try:
             first = True
@@ -180,7 +150,7 @@
             pass
         finally:
             room.remove(username, conn)
-=======
+    #postboned for now
     def start_text_adventure(self, username, conn):
         import subprocess
         import os
@@ -250,7 +220,7 @@
             print(f"[GAME] Text Adventure ended for '{username}'.")
         except Exception as e:
             conn.sendall(f"[TextAdventure] Error: {e}\n".encode())
->>>>>>> 15429d23
+
 
     def wait_for_exit(self):
         while True:
