import socket
import threading

<<<<<<< HEAD
=======
class Server:
    def __init__(self, host='0.0.0.0', port=65432):
        self.host = host
        self.port = port
        self.clients = set()
        self.lock = threading.Lock()
        self.server = socket.socket(socket.AF_INET, socket.SOCK_STREAM)
        self.server.setsockopt(socket.SOL_SOCKET, socket.SO_REUSEADDR, 1)
        self.server.bind((self.host, self.port))
        self.server.listen()
        print(f"Server listening on {self.host}:{self.port}")
        print("Type 'exit' and press Enter to stop the server.")

>>>>>>> 20e8777c
class ChatRoom:
    def __init__(self):
        self.members = set()
    def join(self, username, conn):
        self.members.add(username)
        conn.sendall(b"[ChatRoom] You joined the chat room!\n")

class PrivateRoom:
    def __init__(self):
        self.members = set()
    def join(self, username, conn):
        self.members.add(username)
        conn.sendall(b"[PrivateRoom] You joined the private room!\n")

class Server:
    def __init__(self, host='0.0.0.0', port=65432):
        self.host = host
        self.port = port
        self.clients = set()
        self.usernames = set()
        self.lock = threading.Lock()
        self.server = socket.socket(socket.AF_INET, socket.SOCK_STREAM)
        self.server.setsockopt(socket.SOL_SOCKET, socket.SO_REUSEADDR, 1)
        self.server.bind((self.host, self.port))
        self.server.listen()
        self.chat_room = ChatRoom()
        self.private_room = PrivateRoom()
        print(f"Server listening on {self.host}:{self.port}")
        print("Type 'exit' and press Enter to stop the server.")

    def start(self):
        threading.Thread(target=self.wait_for_exit, daemon=True).start()
        try:
            while True:
                conn, addr = self.server.accept()
                threading.Thread(target=self.handle_client, args=(conn, addr), daemon=True).start()
        except KeyboardInterrupt:
            print("\nServer shutting down.")
        finally:
            self.server.close()

    def handle_client(self, conn, addr):
        username = None
        try:
            conn.sendall(b"Welcome! Please enter a username: ")
            while True:
                username = conn.recv(1024).decode().strip()
                if not username:
                    conn.sendall(b"Username cannot be empty. Try again: ")
                    continue
                with self.lock:
                    if username in self.usernames:
                        conn.sendall(b"Username already taken. Try another: ")
                    else:
                        self.usernames.add(username)
                        break
            with self.lock:
                self.clients.add(addr)
                print(f"[JOIN] {addr} as {username} connected. Total: {len(self.clients)}")
            # Option selection loop: stays connected and keeps prompting until valid option is chosen
            joined = False
            while not joined:
                conn.sendall(b"\nOptions:\n1. Join chat room\n2. Private messages\n3. Play Text Adventure\nEnter option (1, 2, or 3): ")
                option = conn.recv(1024).decode().strip()
                if option == '1':
                    self.chat_room.join(username, conn)
                    joined = True
                elif option == '2':
                    self.private_room.join(username, conn)
                    joined = True
                elif option == '3':
                    self.start_text_adventure(conn)
                    joined = True
                else:
                    conn.sendall(b"Invalid option. Please enter 1, 2, or 3.\n")
            # After joining, keep connection open for further logic (not implemented)
            while True:
                data = conn.recv(1024)
                if not data:
                    break
                # Echo back for now
                conn.sendall(data)
        except Exception as e:
            print(f"[ERROR] {addr}: {e}")
        finally:
            with self.lock:
                self.clients.discard(addr)
                if username:
                    self.usernames.discard(username)
                print(f"[LEAVE] {addr} disconnected. Total: {len(self.clients)}")
            conn.close()

    def start_text_adventure(self, conn):
        import subprocess
        conn.sendall(b"[TextAdventure] Starting game...\n")
        try:
            proc = subprocess.Popen(
                ['python3', 'FunGames/TextAdventure.py'],
                stdout=subprocess.PIPE,
                stderr=subprocess.STDOUT,
                cwd='.',  # Use current directory
                text=True
            )
            for line in proc.stdout:
                conn.sendall(line.encode())
            proc.wait()
            conn.sendall(b"[TextAdventure] Game ended.\n")
        except Exception as e:
            conn.sendall(f"[TextAdventure] Error: {e}\n".encode())

    def wait_for_exit(self):
        while True:
            cmd = input()
            if cmd.strip().lower() == 'exit':
                print("Exiting server...")
                import os; os._exit(0)

if __name__ == "__main__":
    server = Server()
    server.start()<|MERGE_RESOLUTION|>--- conflicted
+++ resolved
@@ -1,8 +1,6 @@
 import socket
 import threading
 
-<<<<<<< HEAD
-=======
 class Server:
     def __init__(self, host='0.0.0.0', port=65432):
         self.host = host
@@ -16,7 +14,6 @@
         print(f"Server listening on {self.host}:{self.port}")
         print("Type 'exit' and press Enter to stop the server.")
 
->>>>>>> 20e8777c
 class ChatRoom:
     def __init__(self):
         self.members = set()
